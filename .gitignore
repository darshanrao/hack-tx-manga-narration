########################################
# Unified .gitignore (Backend-friendly + Frontend patterns)
# - Python/FastAPI, Node/Next.js, editors/OS, logs, caches, env files
# - Keep *.env.example tracked; ignore real env files
########################################

# Environment variables (keep examples)
.env
.env.*
!.env.example
agent-api/.env
agent-api/.env.*
!agent-api/.env.example

########################################
# Python / FastAPI
agent-api/.venv/
venv/
env/
ENV/
__pycache__/
*.py[cod]
*.pyd
.pytest_cache/
.mypy_cache/
.ruff_cache/
.tox/
.coverage*
pip-wheel-metadata/

########################################
# Node / Next.js / JS tooling
node_modules/
npm-debug.log*
yarn-debug.log*
yarn-error.log*

# Next.js build output
.next/
.next/cache/
out/

# Production build
build/
dist/

# Logs and runtime
logs/
*.log
pids/
*.pid
*.seed
*.pid.lock

# Coverage
coverage/
.nyc_output/

# Dependency directories
jspm_packages/

# npm/yarn caches
.npm/
.yarn-integrity

# ESLint cache
.eslintcache

# Microbundle / TS caches
.rpt2_cache/
.rts2_cache_cjs/
.rts2_cache_es/
.rts2_cache_umd/
*.tsbuildinfo

# REPL history
.node_repl_history

# Pack output
*.tgz

# Parcel cache
.cache/
.parcel-cache/

# Other JS frameworks
.nuxt/
.vuepress/dist
.serverless/
.fusebox/
.dynamodb/
.tern-port
.vscode-test/

########################################
# OS / editor files
.DS_Store
.DS_Store?
._*
.Spotlight-V100
.Trashes
Thumbs.db
ehthumbs.db
desktop.ini
.idea/
.vscode/
*.swp
*.swo
*~
.history/

########################################
# Supabase local artifacts (if any)
supabase/.temp/
supabase/.branches/
supabase/.outputs/
########################################
# Root .gitignore (backend-only)
# Python/FastAPI, editors/OS, logs, caches, env files
########################################

# Environment files (keep examples)
.env
.env.*
!.env.example
agent-api/.env
agent-api/.env.*
!agent-api/.env.example

# Python / FastAPI
agent-api/.venv/
venv/
env/
ENV/
__pycache__/
*.py[cod]
*.pyd
.pytest_cache/
.mypy_cache/
.ruff_cache/
.tox/
.coverage*
pip-wheel-metadata/

# OS / editor cruft
.DS_Store
Thumbs.db
desktop.ini
.idea/
.vscode/
.history/

# General caches
.cache/

<<<<<<< HEAD
# Stores VSCode versions used for testing VSCode extensions
.vscode-test

# Python
__pycache__/
*.py[cod]
*$py.class
*.so
.Python
build/
develop-eggs/
dist/
downloads/
eggs/
.eggs/
lib/
lib64/
parts/
sdist/
var/
wheels/
*.egg-info/
.installed.cfg
*.egg
MANIFEST

# PyInstaller
*.manifest
*.spec

# Installer logs
pip-log.txt
pip-delete-this-directory.txt

# Unit test / coverage reports
htmlcov/
.tox/
.nox/
.coverage
.coverage.*
.cache
nosetests.xml
coverage.xml
*.cover
.hypothesis/
.pytest_cache/

# Jupyter Notebook
.ipynb_checkpoints

# IPython
profile_default/
ipython_config.py

# pyenv
.python-version

# pipenv
Pipfile.lock

# PEP 582
__pypackages__/

# Celery stuff
celerybeat-schedule
celerybeat.pid

# SageMath parsed files
*.sage.py

# Environments
.env
.venv
env/
venv/
ENV/
env.bak/
venv.bak/

# Spyder project settings
.spyderproject
.spyproject

# Rope project settings
.ropeproject

# mkdocs documentation
/site

# mypy
.mypy_cache/
.dmypy.json
dmypy.json

# Pyre type checker
.pyre/

# ElevenLabs specific
elevenlabs/output/
*.mp3
*.wav
*.m4a
=======
# Supabase local artifacts (if any)
supabase/.temp/
supabase/.branches/
supabase/.outputs/
>>>>>>> 5d8e2374
<|MERGE_RESOLUTION|>--- conflicted
+++ resolved
@@ -153,112 +153,13 @@
 # General caches
 .cache/
 
-<<<<<<< HEAD
-# Stores VSCode versions used for testing VSCode extensions
-.vscode-test
-
-# Python
-__pycache__/
-*.py[cod]
-*$py.class
-*.so
-.Python
-build/
-develop-eggs/
-dist/
-downloads/
-eggs/
-.eggs/
-lib/
-lib64/
-parts/
-sdist/
-var/
-wheels/
-*.egg-info/
-.installed.cfg
-*.egg
-MANIFEST
-
-# PyInstaller
-*.manifest
-*.spec
-
-# Installer logs
-pip-log.txt
-pip-delete-this-directory.txt
-
-# Unit test / coverage reports
-htmlcov/
-.tox/
-.nox/
-.coverage
-.coverage.*
-.cache
-nosetests.xml
-coverage.xml
-*.cover
-.hypothesis/
-.pytest_cache/
-
-# Jupyter Notebook
-.ipynb_checkpoints
-
-# IPython
-profile_default/
-ipython_config.py
-
-# pyenv
-.python-version
-
-# pipenv
-Pipfile.lock
-
-# PEP 582
-__pypackages__/
-
-# Celery stuff
-celerybeat-schedule
-celerybeat.pid
-
-# SageMath parsed files
-*.sage.py
-
-# Environments
-.env
-.venv
-env/
-venv/
-ENV/
-env.bak/
-venv.bak/
-
-# Spyder project settings
-.spyderproject
-.spyproject
-
-# Rope project settings
-.ropeproject
-
-# mkdocs documentation
-/site
-
-# mypy
-.mypy_cache/
-.dmypy.json
-dmypy.json
-
-# Pyre type checker
-.pyre/
+# Supabase local artifacts (if any)
+supabase/.temp/
+supabase/.branches/
+supabase/.outputs/
 
 # ElevenLabs specific
 elevenlabs/output/
 *.mp3
 *.wav
-*.m4a
-=======
-# Supabase local artifacts (if any)
-supabase/.temp/
-supabase/.branches/
-supabase/.outputs/
->>>>>>> 5d8e2374
+*.m4a