--- conflicted
+++ resolved
@@ -452,13 +452,9 @@
     // Upload to Supabase storage
     try {
       const bucket = 'manga-pdfs';
-<<<<<<< HEAD
       // Create a cleaner filename: just use the original filename with scene number extraction
       const originalName = file.name.replace(/[^a-zA-Z0-9_.-]/g, '_');
       const objectPath = originalName;
-=======
-      const objectPath = file.name; // retain original filename at bucket root (no subfolder)
->>>>>>> 688e9e0d
       const API_BASE = process.env.NEXT_PUBLIC_API_URL || 'http://127.0.0.1:8000';
       const form = new FormData();
       form.append('file', file);
@@ -479,38 +475,14 @@
       const uploadedPath: string = uploaded.object_path;
 
       if (uploadedPath) {
-<<<<<<< HEAD
         console.log('Successfully uploaded to Supabase:', uploadedPath);
         console.log('Public URL:', uploaded.public_url);
-        
-        // Optionally kick off backend ingest here
-        try {
-          const res = await fetch(`${API_BASE}/api/ingest/start`, {
-            method: 'POST',
-            headers: { 'Content-Type': 'application/json' },
-            body: JSON.stringify({ bucket, object_path: uploadedPath }),
-          });
-          if (res.ok) {
-            const { job_id } = await res.json();
-            console.log('Ingest job started:', job_id);
-            setJobId(job_id);
-            setJobStatus('queued');
-          } else {
-            console.warn('Failed to start ingest, status:', res.status);
-          }
-        } catch (e) {
-          console.warn('Unable to contact backend ingest endpoint:', e);
-        }
-=======
-        console.log('Uploaded to:', uploadedPath);
->>>>>>> 688e9e0d
       }
     } catch (e) {
       console.error('Unexpected upload failure:', e);
     }
   };
 
-<<<<<<< HEAD
   // Handle scene selection from sidebar
   const handleSceneSelect = async (scene: any) => {
     try {
@@ -582,34 +554,6 @@
     }
   };
 
-  // Poll job status if we have a jobId
-  useEffect(() => {
-    if (!jobId) return;
-    const API_BASE = process.env.NEXT_PUBLIC_API_URL || 'http://127.0.0.1:8000';
-    const interval = setInterval(async () => {
-      try {
-        const res = await fetch(`${API_BASE}/api/ingest/status/${jobId}`);
-        if (!res.ok) return;
-        const data = await res.json();
-        setJobStatus(data.status);
-        if (data.status === 'done') {
-          clearInterval(interval);
-          const tUrl = data.outputs?.transcript_url as string | undefined;
-          if (tUrl) setTranscriptUrl(tUrl);
-        }
-        if (data.status === 'error') {
-          clearInterval(interval);
-        }
-      } catch (e) {
-        // ignore transient errors
-      }
-    }, 1500);
-    return () => clearInterval(interval);
-  }, [jobId]);
-=======
-  // Ingest polling removed
->>>>>>> 688e9e0d
-
   const handlePlayPause = () => {
     setIsPlaying(!isPlaying);
   };
@@ -692,18 +636,18 @@
     currentPanelIndex < currentPage?.panels.length - 1;
 
   return (
-        <PageAudioManager
-          audioFiles={audioFiles}
-          transcriptFiles={transcriptFiles}
-          baseUrl="/"
-          currentPageIndex={currentPageIndex}
-          currentChapterIndex={chapterIndex}
-          onPageAudioChange={setCurrentPageAudio}
-          onTranscriptChange={setPageTranscriptData}
-          onActiveTranscriptChange={setActiveTranscriptEntry}
-          onMetaChange={setChapterMeta}
-          currentTime={currentTime}
-        >
+    <PageAudioManager
+      audioFiles={audioFiles}
+      transcriptFiles={transcriptFiles}
+      baseUrl="/"
+      currentPageIndex={currentPageIndex}
+      currentChapterIndex={chapterIndex}
+      onPageAudioChange={setCurrentPageAudio}
+      onTranscriptChange={setPageTranscriptData}
+      onActiveTranscriptChange={setActiveTranscriptEntry}
+      onMetaChange={setChapterMeta}
+      currentTime={currentTime}
+    >
       <div className="h-screen w-screen flex flex-col overflow-hidden bg-slate-900">
       {/* Scene Sidebar */}
       <SceneSidebar
@@ -727,11 +671,6 @@
         </div>
               <div className="flex gap-3 items-center">
           <KeyboardShortcutsHelp />
-<<<<<<< HEAD
-          
-=======
-          {/* Job status UI removed */}
->>>>>>> 688e9e0d
           <Link href="/landing">
             <Button
               variant="outline"
